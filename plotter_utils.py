--- conflicted
+++ resolved
@@ -1002,7 +1002,6 @@
             merge_df["t"], unit="s")
         merge_df = merge_df.set_index("Global_Time")
         merge_df = merge_df.interpolate(method="ffill")
-<<<<<<< HEAD
         pot_den, spice = self.compute_potential_density_and_spice(merge_df.Salinity.values,
                                                                   merge_df.Temperature.values,
                                                                   merge_df.Depth.values,
@@ -1010,13 +1009,12 @@
                                                                   merge_df.lon.values)
         merge_df.loc[:, "spice"] = spice
         merge_df.loc[:, "potential_density"] = pot_den
-=======
+        
         if self.usblfile is not None:
             merge_df = merge_df.dropna(subset=["lat", "lon"])
             easting, northing, _, _ = utm.from_latlon(merge_df.lat.values, merge_df.lon.values)
             merge_df.loc[:, "northing"] = northing
             merge_df.loc[:, "easting"] = easting
->>>>>>> c6e06d07
         return(merge_df)  # return the single, combined dataframe
 
     def read_sensorfile(self):
